# P.A. Inpainting
 
<div align="center">
  <!-- Technology badges with logos and links -->
  <a href="https://www.postman.com/" target="_blank">
    <img src="https://img.shields.io/badge/Postman-FF6C37?logo=postman&logoColor=white&style=for-the-badg… alt="Postman" />
  </a>
  <a href="https://github.com/" target="_blank">
    <img src="https://img.shields.io/badge/GitHub-181717?logo=github&logoColor=white&style=for-the-badge" alt="GitHub" />
  </a>
  <a href="https://jestjs.io/" target="_blank">
    <img src="https://img.shields.io/badge/Jest-C21325?logo=jest&logoColor=white&style=for-the-badge" alt="Jest" />
  </a>
  <a href="https://jwt.io/" target="_blank">
    <img src="https://img.shields.io/badge/JWT-000000?logo=jsonwebtokens&logoColor=white&style=for-the-ba… alt="JWT" />
  </a>
  <a href="https://sequelize.org/" target="_blank">
    <img src="https://img.shields.io/badge/Sequelize-52B0E7?logo=sequelize&logoColor=white&style=for-the-… alt="Sequelize" />
  </a>
  <a href="https://www.python.org/" target="_blank">
    <img src="https://img.shields.io/badge/Python-3776AB?logo=python&logoColor=white&style=for-the-badge" alt="Python" />
  </a>
  <a href="https://www.javascript.com/" target="_blank">
    <img src="https://img.shields.io/badge/JavaScript-F7DF1E?logo=javascript&logoColor=black&style=for-th… alt="JavaScript" />
  </a>
  <a href="https://www.typescriptlang.org/" target="_blank">
    <img src="https://img.shields.io/badge/TypeScript-3178c6?logo=typescript&logoColor=white&style=for-th… alt="TypeScript" />
  </a>
  <a href="https://nodejs.org/" target="_blank">
    <img src="https://img.shields.io/badge/Node.js-339933?logo=node.js&logoColor=white&style=for-the-badg… alt="Node.js" />
  </a>
  <a href="https://expressjs.com/" target="_blank">
    <img src="https://img.shields.io/badge/Express-000000?logo=express&logoColor=white&style=for-the-badg… alt="Express" />
  </a>
  <a href="https://www.docker.com/" target="_blank">
    <img src="https://img.shields.io/badge/Docker-2496ed?logo=docker&logoColor=white&style=for-the-badge" alt="Docker" />
  </a>
  <a href="https://docs.docker.com/compose/" target="_blank">
    <img src="https://img.shields.io/badge/Docker%20Compose-142f46?logo=docker&logoColor=white&style=for-… alt="Docker Compose" />
  </a>
  <a href="https://eslint.org/" target="_blank">
    <img src="https://img.shields.io/badge/ESLint-4B32C3?logo=eslint&logoColor=white&style=for-the-badge" alt="ESLint" />
  </a>
  <a href="https://redis.io/" target="_blank">
    <img src="https://img.shields.io/badge/Redis-DC382D?logo=redis&logoColor=white&style=for-the-badge" alt="Redis" />
  </a>
  <a href="https://www.postgresql.org/" target="_blank">
    <img src="https://img.shields.io/badge/PostgreSQL-4169E1?logo=postgresql&logoColor=white&style=for-th… alt="PostgreSQL" />
  </a>
  <a href="https://bull.io/" target="_blank">
    <img src="https://img.shields.io/badge/Bull-EA1B1B?logo=redis&logoColor=white&style=for-the-badge" alt="Bull" />
  </a>
  <a href="https://www.npmjs.com/" target="_blank">
    <img src="https://img.shields.io/badge/NPM-CB3837?logo=npm&logoColor=white&style=for-the-badge" alt="NPM" />
  </a>
  <a href="https://axios-http.com/" target="_blank">
    <img src="https://img.shields.io/badge/Axios-5A29E4?logo=axios&logoColor=white&style=for-the-badge" alt="Axios" />
  </a>
  <a href="https://www.npmjs.com/package/bcrypt" target="_blank">
    <img src="https://img.shields.io/badge/Bcrypt-1A1A1A?logo=bcrypt&logoColor=white&style=for-the-badge" alt="Bcrypt" />
  </a>
  <a href="https://github.com/expressjs/multer" target="_blank">
    <img src="https://img.shields.io/badge/Multer-4B4B4B?logo=multer&logoColor=white&style=for-the-badge" alt="Multer" />
  </a>
  <a href="https://helmetjs.github.io/" target="_blank">
    <img src="https://img.shields.io/badge/Helmet-006400?logo=helmet&logoColor=white&style=for-the-badge" alt="Helmet" />
  </a>
  <a href="https://github.com/winstonjs/winston" target="_blank">
    <img src="https://img.shields.io/badge/Winston-4F4F4F?logo=winston&logoColor=white&style=for-the-badg… alt="Winston" />
  </a>
</div>
 
---
 
## Introduction
 
**P.A. Inpainting** is a Node.js backend service. It supports dataset and inference management for images, masks, and videos, using a queue-based architecture for scalable processing. The system enforces a token-based credit model for users, with costs per operation and admin recharge capabilities.
 
---
 
## 📑 Index
 
- [Main Features](#main-features)
- [ZIP Format](#zip-format)
- [Installation](#installation)
- [Environment Setup](#environment-setup)
- [API Documentation](#api-documentation)
- [API Routes & Responses](#api-routes--responses)
- [Database Structure](#database-structure)
- [Architecture](#architecture)
- [Design Patterns](#design-patterns)
- [Sequence Diagrams](#sequence-diagrams)
- [Testing](#testing)
- [Linting & Code Quality](#linting--code-quality)
 
---
### Main Features
 
- **User Management & Authentication**
  - Secure JWT-based authentication
  - User registration with bcrypt password hashing
  - Role-based access (User, Admin)
  - Protected API endpoints (JWT required, except register and login)
 
- **Token & Credit System**
  - Each authenticated user has a token balance
  - Operation costs vary by type (image/video/zip upload, inference):
      - Image upload: `0.65 token/image`
      - ZIP upload: `0.7 token/valid file`
      - Video upload: `0.4 token/frame`
      - Inference: `2.75 token/image`, `1.5 token/frame`
  - Operations are denied if credits are insufficient (`401 Unauthorized`).
  - Credit balance is stored in the DB and can be checked via a protected route.
 
- **Dataset Management**
  - CRUD operations on datasets (logical delete supported)
  - Multi-format upload:
    - Image + mask pairs
    - Videos (with mask or mask video)
    - ZIP archives (structured dataset folders)
  - Media processing:
    - Frame extraction from videos (1 FPS with FFmpeg)
    - Mask validation (binary check with Sharp)
  - Secure data access via temporary signed URLs (JWT-based)
 
- **Asynchronous Inference System**
  - Job queueing with Redis + Bull
  - Background processing by separate worker
  - Worker → Python microservice (Flask + OpenCV) for inference
  - Job status tracking: PENDING, RUNNING, COMPLETED, FAILED, ABORTED
  - Result retrieval via API + secure download links
 
- **Administration Features**
  - Admin token recharge for users
  - Monitoring dashboard APIs:
    - Full list of datasets (including orphaned ones)
    - Full list of token transactions with aggregation
 
 
---
 
### ZIP Format
 
 
- The ZIP archive must contain **subfolders**, each representing a dataset group.
- Inside each subfolder, files must be organized as **image/video + mask pairs**:
  - The **mask file** must contain the word `mask` in its filename.
  - If multiple pairs exist, they must be indexed numerically (`image_1.png` + `mask_1.png`, `video_2.mp4` + `mask_2.png`, etc.).
- **Supported file formats**:  
  - Images: `.png`, `.jpg`, `.jpeg`  
  - Videos: `.mp4`, `.avi`  
  - All other formats are ignored.
- On upload, files from the ZIP are stored under the `image` field.  
  Since the upload method also expects a `mask` field, this will be populated with a placeholder file (ignored by the system).
 
### Example Structure
 
```plaintext
dataset.zip
│
├── group1/
│   ├── image_1.png
│   ├── mask_1.png
│   ├── video_2.mp4
│   ├── mask_2.png
│   └── notes.txt   (ignored)
│
├── group2/
│   ├── sample_1.jpg
│   ├── mask_1.jpg
│   ├── sample_2.jpeg
│   └── mask_2.jpeg
│
└── group3/
    ├── clip_1.avi
    └── mask_1.png
```
---
 
## Installation
 
### Requirements
 
- [Node.js](https://nodejs.org/) (v18+)
- [Docker](https://www.docker.com/) & [Docker Compose](https://docs.docker.com/compose/)
- [Redis](https://redis.io/) (via Docker)
- [PostgreSQL](https://www.postgresql.org/) (via Docker)
- [Python 3.9+](https://www.python.org/) (for inference service, handled by Docker)
 
### Quick Start (Docker Compose)
 
```bash
# Clone the repository
git clone <repository-url>
cd Progetto Programmazione Avanzata
 
# Copy and edit environment variables
cp .env
# Edit .env as needed
 
# Build and start all services
docker-compose up --build
 
# (Optional) Run in detached mode
docker-compose up -d
 
# Stop services
docker-compose down
```
 
---
 
## Environment Setup
 
Example `.env` configuration:
 
```env
NODE_ENV=development
PORT=3000
HOST=0.0.0.0
 
DB_HOST=postgres
DB_PORT=5432
POSTGRES_DB=pa_db
POSTGRES_USER=postgres
POSTGRES_PASSWORD=1234
 
REDIS_HOST=redis
REDIS_PORT=6379
 
JWT_SECRET=your_secret_key
JWT_EXPIRES_IN=24h
 
BCRYPT_SALT_ROUNDS=12
WORKER_CONCURRENCY=3
LOG_LEVEL=debug
 
ADMIN_NAME=Administrator
ADMIN_SURNAME=System
ADMIN_EMAIL=admin@system.com
ADMIN_PASSWORD=AdminPassword123!
 
UPLOAD_DIRECTORY=./uploads
 
INFERENCE_BLACKBOX_HOST=0.0.0.0
INFERENCE_BLACKBOX_PORT=5000
INFERENCE_BLACKBOX_DEBUG=false
INFERENCE_BLACKBOX_UPLOAD_DIR=/usr/src/app/uploads
INFERENCE_BLACKBOX_LOG_LEVEL=INFO
```
 
---
 
## API Documentation
 
All endpoints are JWT-protected unless register and login for user.
 
### User
- `POST /api/users/user` - Register user
- `POST /api/users/session` - Login and get JWT
- `GET /api/users/profile` - Get current user profile
- `GET /api/users/tokens` - Get user's remaining tokens
- `PUT /api/users/:userId` - Update user data
- `DELETE /api/users/:userId` - Delete user
 
### Dataset
- `POST /api/datasets/` - Create dataset (name, tags)
- `POST /api/datasets/data` - Upload image/mask or video/mask to dataset
- `GET /api/datasets/` - List datasets
- `GET /api/datasets/:name` - Get dataset info
- `GET /api/datasets/:name/data` - Get dataset items
- `GET /api/datasets/image/:imagePath` - Get image from dataset
- `PUT /api/datasets/:name` - Update dataset
- `DELETE /api/datasets/:name` - Logical deletion of dataset
 
### Inference
- `POST /api/inferences/` - Start inference on dataset
- `GET /api/inferences/job/:jobId/status` - Get job status
- `GET /api/inferences/` - Get all inferences
- `GET /api/inferences/:id` - Get specific inference
- `GET /api/inferences/:id/results` - Get inference result
- `GET /api/inferences/download/:token` - Download specific result
 
### Admin
- `GET /api/admin/users/:email/tokens` - Get token balance for user
- `POST /api/admin/user-tokens` - Recharge user tokens
- `GET /api/admin/transactions` - List transactions
- `GET /api/admin/datasets` - List all datasets (optionally include deleted)
 
---
 
## API Routes & Responses
 
Below are all main API routes, grouped by feature, with example JSON outputs.
All API routes are in the file ["PA.postman_collection"](PA.postman_collection).
 
### User
 
#### Register
`POST /api/users/user`
```json
// Success
{
  "success": true,
  "message": "User registered successfully",
  "data": {
    "id": "uuid",
    "name": "Mario",
    "surname": "Rossi",
    "email": "mariorossi@gmail.com",
    "tokens": 100,
    "role" : "user"
  }
}
 
```
 
#### Login
`POST /api/users/session`
```json
// Success
{
  "success": true,
  "message": "Login successful",
  "data": {
    "token": "jwt-token",
    "user": {
      "id": "uuid",
      "name": "Mario",
      "email": "mariorossi@gmail.com"
    }
  }
}
 
```
 
#### Profile
`GET /api/users/profile`
```json
{
  "success": true,
  "data": {
    "id": "uuid",
    "name": "Mario",
    "surname": "Rossi",
    "email": "mariorossi@gmail.com",
<<<<<<< HEAD

=======
 
>>>>>>> 7272b942
  }
}
```
 
#### Update User
`PUT /api/users/:userId`
```json
{
  "success": true,
  "message": "User updated successfully",
  "data": { /* updated user fields */ }
}
```
 
#### Delete User
`DELETE /api/users/:userId`
```json
{
  "success": true,
  "message": "User deleted successfully"
}
```
 
#### Get Token Balance
`GET /api/users/tokens`
```json
{
  "success": true,
  "message": "Token balance retrieved successfully",
    "data": {
        "balance": 100,
        "recentTransactions": [],
        "tokenPricing": {
            "dataset_upload": {
                "single_image": 0.65,
                "video_frame": 0.4,
                "zip_file": 0.7
            },
            "inference": {
                "single_image": 2.75,
                "video_frame": 1.5
            }
        }
    }
}
```
 
---
 
### Dataset
 
#### Create Dataset
`POST /api/datasets/`
```json
// Success
{
  "success": true,
  "message": "Empty dataset created successfully",
  "data": {
    "id": "uuid",
    "userId": "uuid",
    "name": "Inpainting dataset",
    "tags": ["Inpainting", "Damage", "Mask"],
    "isDeleted": false,
    "createdAt": "2024-01-01T10:00:00Z"
  }
}
```
 
#### Update Dataset
`PUT /api/datasets/:name`
```json
{
  "success": true,
  "message": "Dataset updated succesfully",
  "data": { "userId": "uuid",
        "itemCount": 0,
        "type": "empty",
        "changes": {
            "nameChanged": false,
            "tagsChanged": true
             }}
}
```
 
#### Delete Dataset (logical)
`DELETE /api/datasets/:name`
```json
{
  "success": true,
  "message": "Dataset deleted succesfully"
}
```
 
#### List Datasets
`GET /api/datasets/`
```json
{
  "success": true,
  "data": [
    {
      "id": "uuid",
      "name": "Inpainting dataset",
      "tags": ["Inpainting", "Damage", "Mask"],
      "isDeleted": false,
      "createdAt": "2024-01-01T10:00:00Z"
    }
    // ...other datasets
  ]
}
```
 
#### Get Dataset Items
`GET /api/datasets/:name/data`
```json
{
  "success": true,
  "data": {
    "items": [
      {
        "index": 0,
        "imagePath": "datasets/uuid/image1.jpg",
        "maskPath": "datasets/uuid/mask1.png",
        "imageUrl": "http://...image/image1.jpg",
        "maskUrl": "http://...image/mask1.png"
      },
      // ...
    ]
  }
}
```
 
#### Upload Data (image/video/zip)
`POST /api/datasets/data`
```json
// Success
{
  "message": "Data uploaded and processed successfully",
    "processedItems": 1,
    "tokenSpent": 0.65,
    "userTokens": 99.35,
    "tokenUsage": {
        "tokensSpent": 0.65,
        "remainingBalance": 99.35,
        "operationType": "dataset_upload"
}
}
```
 
---
 
### Inference
 
#### Start Inference
`POST /api/inferences/`
```json
// Success
{
  "success": true,
  "message": "Inference started",
  "data": {
    "inferenceId": "uuid",
    "status": "PENDING",
    "modelId": "default_inpainting",
    "parameters": { /* ... */ }
  }
}
```
 
#### Get Inference Status
`GET /api/inferences/job/:jobid/status`
```json
{
  "success": true,
  "message": "Job status retrieved successfully",
  "data": {
    "jobId": "1",
    "status": "COMPLETED", // or PENDING, FAILED, ABORTED, RUNNING
    "progress": 100,
    "result":{/*...*/}
  }
}
```
 
#### Get Inference Result
`GET /api/inferences/:id/results`
```json
// Success (COMPLETED)
{
  "success": true,
  "data": {
    "inferenceId": "uuid",
    "status": "COMPLETED",
    "result": {
      "images": [
        {
          "originalPath": "datasets/uuid/image1.jpg",
          "outputPath": "inferences/uuid/processed_image1.png",
          "downloadUrl": "http://..."
        }
      ],
      "videos": [
        {
          "originalPath": "datasets/uuid/video.mp4",
          "outputPath": "inferences/uuid/video_1.mp4",
          "downloadUrl": "http://..."
        }
      ]
    }
  }
}
```
 
---
 
### Admin
 
#### Recharge User Tokens
`POST /api/admin/user-tokens`
```json
{
  "success": true,
  "message": "Token recharged succesfully",
  "data": {
    "userEmail": "mariorossi@gmail.com",
    "amountAdded": 200,
    "newBalance": 300
  }
}
```
 
#### Get User Token Balance
`GET /api/admin/users/:email/tokens`
```json
{
  "success": true,
  "email": "mariorossi@gmail.com",
  "data": {
    "id": "uuid",
    "name": "Mario",
    "surname": "Rossi",
    "email" : "mariorossi@fmail.com",
    "currentBalance" : 300,
    "role" :"user"
  }
}
```
 
#### List Transactions
`GET /api/admin/transactions`
```json
{
  "success": true,
  "data": [
    {
      "id": "uuid",
      "operationType": "admin_recharge",
      "operationId": "admin_recharge_850849ab-dfe8-4882-8c18-36df30aac669_1758621495751",
      "amount": 200,
      "status": "completed",
      "description": "Admin recharge by admin@system.com: +1000 tokens",
      "createdAt": "2025-09-23T09:58:15.751Z",
      "user": {/*....*/}
    }
    // ...
  ]
}
```
 
#### List All Datasets (admin)
`GET /api/admin/datasets`
```json
{
  "success": true,
  "data": [
    {
      "id": "uuid",
      "name": "Inpainting dataset",
      "tags": ["Inpainting", "Damage", "Mask"],
      "isDeleted": false,
      "createdAt": "2024-01-01T10:00:00Z"
      /*...*/
    }
    // ...other datasets
  ]
}
```
 
---
 
## Database Structure
 
The application uses PostgreSQL with the following tables:
 
- **Users**: Stores user account information, authentication credentials, token balance, and user roles.
- **Datasets**: Contains metadata and data references for uploaded datasets, including images, videos, tags, and logical deletion status.
- **Inferences**: Tracks inference jobs, their status, parameters, results, and associations to users and datasets.
- **Token_transactions**: Records all token-related operations for audit purposes, including recharges, deductions, and transaction details.
 
![Database Structure](public/database.png)
 
---
 
### Table Fields
 
#### **Users**
| Field         | Type                | Description                                      |
|---------------|---------------------|--------------------------------------------------|
| id            | UUID                | Unique user identifier                           |
| name          | VARCHAR(100)        | User's first name                                |
| surname       | VARCHAR(100)        | User's last name                                 |
| email         | VARCHAR(255)        | User's email address (unique)                    |
| password      | VARCHAR(255)        | Hashed password                                  |
| tokens        | DECIMAL(10,2)       | Current token/credit balance                     |
| role          | user_role (enum)    | User role: 'user' or 'admin'                     |
| created_at    | TIMESTAMP           | Account creation timestamp                       |
| updated_at    | TIMESTAMP           | Last update timestamp                            |
 
#### **Datasets**
| Field             | Type           | Description                                                    |
|-------------------|----------------|----------------------------------------------------------------|
| id                | UUID           | Unique dataset identifier                                      |
| user_id           | UUID           | Reference to owner user (nullable)                             |
| name              | VARCHAR(255)   | Dataset name                                                   |
| data              | JSONB          | JSON containing image-mask pairs or video frame-mask lists     |
| tags              | TEXT[]         | Array of tags for categorization                               |
| is_deleted        | BOOLEAN        | Logical deletion flag                                          |
| next_upload_index | INTEGER        | Tracks next upload index for incremental uploads               |
| created_at        | TIMESTAMP      | Dataset creation timestamp                                     |
| updated_at        | TIMESTAMP      | Last update timestamp                                          |
 
#### **Inferences**
| Field        | Type              | Description                                         |
|--------------|-------------------|-----------------------------------------------------|
| id           | UUID              | Unique inference identifier                         |
| status       | inference_status  | Job status: 'PENDING', 'RUNNING', etc.              |
| model_id     | VARCHAR(255)      | Model used for inference                            |
| parameters   | JSONB             | Inference parameters (e.g., Grad-Cam settings)      |
| result       | JSONB             | Output/result of the inference                      |
| dataset_id   | UUID              | Reference to the associated dataset                 |
| user_id      | UUID              | Reference to the user who started the inference     |
| created_at   | TIMESTAMP         | Inference creation timestamp                        |
| updated_at   | TIMESTAMP         | Last update timestamp                               |
 
#### **Token_transactions**
| Field           | Type            | Description                                         |
|-----------------|-----------------|-----------------------------------------------------|
| id              | UUID            | Unique transaction identifier                       |
| user_id         | UUID            | Reference to the user involved                      |
| operation_type  | VARCHAR(50)     | Type of operation (e.g., recharge, deduction)       |
| operation_id    | VARCHAR(255)    | Related operation/job identifier (optional)         |
| amount          | DECIMAL(10,2)   | Amount of tokens changed                            |
| balance_before  | DECIMAL(10,2)   | User's token balance before the transaction         |
| balance_after   | DECIMAL(10,2)   | User's token balance after the transaction          |
| status          | VARCHAR(20)     | Transaction status (e.g., completed)                |
| description     | TEXT            | Additional details or notes                         |
| created_at      | TIMESTAMP       | Transaction creation timestamp                      |
 
---
 
 
## System Architecture
The system architecture implements the following schema.
 
```plaintext
                   +---------------------------+
                   |      Client (User)        |
                   +-------------^-------------+
                                 | (HTTP/S Request)
                   +-------------v-------------+
                   |    Router (Express.js)    |
                   +-------------^-------------+
                                 | (next())
                   +-------------v-------------+
                   |     Middleware Layer      |
                   |---------------------------|
                   | 1. Security (Helmet)      |
                   | 2. CORS                   |
                   | 3. Auth (JWT Middleware)  |
                   | 4. Input Validation       |
                   | 5. File Upload (Multer)   |
                   +-------------^-------------+
                                 | (next())
                   +-------------v-------------+
                   |      Controller Layer     |
                   |---------------------------|
                   | - Handles HTTP requests   |
                   | - Formats response        |
                   +-------------^-------------+
                                 | (method call)
                   +-------------v-------------+
                   |       Service Layer       |
                   |---------------------------|
                   | - Business logic          |
                   | - Orchestrates Repo/Proxy |
                   | - Calls TokenService      |
                   +-------------^-------------+
                                 | (uses)
+--------------------------------+--------------------------------+
|          Proxy Layer           |        Repository Layer        |
|--------------------------------|--------------------------------|
| - Interface for Job Queue      | - Abstracts DB operations      |
+-----------------^--------------+----------------^---------------+
                  | (addJob)                       | (find, create)
+-----------------v--------------+----------------v---------------+
|         Queue System           |         DAO Layer              |
|--------------------------------|--------------------------------|
| - Adds jobs to Redis           | - Executes Sequelize queries   |
+-----------------^--------------+----------------v---------------+
                  | (Persist job)                | (Executes query)
+-----------------v--------------+----------------v---------------+
|        Infrastructure          |       Models (Sequelize)       |
|--------------------------------|--------------------------------|
|       (Redis)                  | - Map tables to objects        |
+--------------------------------+----------------^---------------+
                                                  | (uses connection)
                                  +---------------v----------------+
                                  |     Database (PostgreSQL)      |
                                  +--------------------------------+
 
 
- **Router**: Maps HTTP routes to controllers.
- **Controller**: Handles request logic, validation, error handling.
- **Middleware**: Auth, rate limiting, file upload, logging.
- **Proxy**: Intercepts requests, validates, queues jobs.
- **Queue**: BullMQ job management.
- **Worker**: Background job processor.
- **Service**: Core business logic (e.g., image processing).
- **Repository**: Data access abstraction.
- **DAO**: Direct database operations.
- **Model**: Entity definitions.
```
 
 
## Inference Workflow (Worker + External Service)
The Inference Workflow implements the following schema.
 
```plaintext
+--------------------------------+
|         Queue System           |
|--------------------------------|
|       (Redis / Bull)           |
+-----------------^--------------+
                  | (Fetch Job)
+-----------------v--------------+
|       Worker Process           |
|--------------------------------|
| - Executes job logic           |
+-----------------^--------------+
                  | (Calls)
+-----------------v--------------+
|        Adapter Layer           |
|--------------------------------|
| - Translates the request       |
| - Handles HTTP call            |
+-----------------^--------------+
                  | (HTTP Request)
+-----------------v--------------+
|   External Service (Python)    |
|--------------------------------|
| - Flask, OpenCV                |
| - Runs inference               |
+-----------------^--------------+
                  | (HTTP Response)
+-----------------v--------------+
|        Adapter Layer           |
|--------------------------------|
| - Receives & formats response  |
+-----------------^--------------+
                  | (Returns result)
+-----------------v--------------+
|       Worker Process           |
|--------------------------------|
| - Updates DB via Repository    |
| - Confirms/Refunds Tokens      |
+--------------------------------+
 
- **Queue**: Stores inference jobs asynchronously (Redis + Bull).  
- **Worker**: Processes jobs in the background.  
- **Adapter**: Translates requests and responses, handles HTTP calls to the external service.  
- **External Service**: Python microservice (Flask + OpenCV) that executes inference.  
- **Repository**: Persists job results and state updates to the database.  
- **Token Service**: Confirms or refunds tokens depending on job success.  
```
 
---
## Patterns
 
This project extensively uses classic patterns to ensure a **robust, maintainable, and scalable architecture**. Below are the main patterns used, with their purpose and rationale.
 
---
 
### 1. Singleton
**Purpose:** Ensures a class has only one instance and provides a global access point.  
**Why used:** Ideal for shared resources or services that maintain global state, avoiding multiple expensive instances.  
**Example usage:**  
- `DbConnection`: single database connection pool  
- `InferenceQueue`: single Redis connection  
- All DAOs, Repositories, Services, Proxies, and Adapters  
 
```plaintext
 
// src/services/TokenService.ts
export class TokenService {
  private static instance: TokenService;
  private constructor() { /* ... initialization of repositories, etc. ... */ }
 
  public static getInstance(): TokenService {
    if (!TokenService.instance) {
      TokenService.instance = new TokenService();
    }
    return TokenService.instance;
  }
}
```
 
---
 
### 2. Factory Method
**Purpose:** Defines an interface for creating objects but lets subclasses decide which concrete class to instantiate.  
**Why used:** Centralizes creation of complex objects (e.g., error messages, loggers) and decouples client code from specific creation logic.  
**Example usage:**  
- `ErrorManager`: Creates standardized error objects  
- `LoggerFactory`: Creates specialized loggers for different domains  
 
```plaintext
// src/factory/loggerFactory.ts
export class LoggerFactory {
  // ... (Singleton implementation) ...
 
  // This method is a "factory method" that creates a specific type of logger.
  public createDatasetLogger(): DatasetRouteLogger {
      return new DatasetRouteLogger();
  }
}
```
---
 
### 3. DAO & Repository
**Purpose:** Separates database access logic into two layers:  
- DAO: Executes direct queries (technical layer)  
- Repository: Provides a clean, domain-oriented interface, orchestrates DAO calls  
**Why used:** Clear separation of business logic and persistence  
**Example usage:**  
- DAO: `UserDao`, `DatasetDao`, `InferenceDao`, `TransactionDao`  
- Repository: `UserRepository`, `DatasetRepository`, `InferenceRepository`, `TransactionRepository`  
 
```plaintext
// src/dao/DatasetDao.ts
export class DatasetDao {
  public async findWithUsers(filters: DatasetFilters, pagination: PaginationOptions) {
    // The DAO is the only layer that builds and executes a complex Sequelize query.
    return await Dataset.findAndCountAll({
      where: { ...filters },
      include: [{ model: User, as: "user" }],
      // ... other query options
    });
  }
}
```
 
```plaintext
 
// src/repository/DatasetRepository.ts
export class DatasetRepository {
  private readonly datasetDao: DatasetDao;
  // ...
  public async findDatasetsWithUsers(filters: DatasetFilters, pagination: PaginationOptions) {
    // The repository provides a clean API and simply delegates the data access call to the DAO.
    return await this.datasetDao.findWithUsers(filters, pagination);
  }
}
```
---
 
### 4. Chain of Responsibility
**Purpose:** Passes a request along a chain of handlers; each decides whether to process or forward it.  
**Why used:** Flexible and decoupled pipeline for request processing, validation, or error handling  
**Example usage:**  
- `errorHandler.ts`: logErrors → classifyError → formatErrorResponse → sendErrorResponse  
- `auth.middleware.ts`: authenticateToken chain  
 
```plaintext
// src/middleware/errorHandler.ts
function logErrors(err, req, res, next) {
  // Responsibility: Log the error.
  errorLogger.log(/* ... */);
  next(err); // Pass to the next handler in the chain.
}
 
function formatErrorResponse(err, req, res, next) {
  // Responsibility: Ensure the error has a standard format.
  // ...
  next(err); // Pass to the final handler.
}
 
export const errorHandlingChain = [logErrors, formatErrorResponse, /*...*/];
```
---
 
### 5. Proxy
**Purpose:** Provides a surrogate to control access to another object.  
**Why used:** Intercepts calls to the real object, adding functionality before or after delegating  
**Example usage:**  
- `InferenceBlackBoxProxy`: intermediates between Controllers/Services and InferenceQueue  
 
```plaintext
// src/proxy/inferenceBlackBoxProxy.ts
export class InferenceBlackBoxProxy {
  private readonly inferenceQueue: InferenceQueue;
  // ...
  public async processDataset(...) {
    // 1. Adds functionality (validation)
    this.validateJobData(...);
    // 2. Delegates the call to the real object (the queue)
    const job = await this.inferenceQueue.addInferenceJob(...);
    return job.id?.toString();
  }
}
```
---
 
### 6. Adapter
**Purpose:** Converts one interface into another expected by the client.  
**Why used:** Integrates external or legacy components without changing existing code  
**Example usage:**  
- `InferenceBlackBoxAdapter`: Bridges Node.js/TypeScript and Python/Flask inference service  
 
```plaintext
// src/services/inferenceBlackBoxAdapter.ts
export class InferenceBlackBoxAdapter {
  private readonly pythonServiceUrl: string;
  // ...
  async processDataset(userId: string, datasetData: object, parameters: object) {
    // 1. Adapts the method call into an HTTP request payload.
    const requestPayload = { userId, data: datasetData, parameters };
    // 2. Uses Axios to communicate via a different protocol (HTTP).
    const response = await axios.post(`${this.pythonServiceUrl}/process-dataset`, requestPayload);
    // 3. Adapts the HTTP response back into an object the application expects.
    return response.data;
  }
}
```
---
<<<<<<< HEAD
### 7. Decorator 
=======
### 7. Decorator
>>>>>>> 7272b942
**Purpose:** Dynamically adds functionality to an object without altering its structure.  
**Why used:** Provides structured, domain-specific logging instead of a generic logger  
**Example usage:**  
- `loggerDecorator.ts`: `UserRouteLogger`, `DatasetRouteLogger` extending a base logger with specialized logging methods  
 
```plaintext
// src/utils/loggerDecorator.ts
export abstract class BaseLoggerDecorator {
  protected logger: winston.Logger = Logger.getInstance();
  // ...
}
 
export class DatasetRouteLogger extends BaseLoggerDecorator {
  // Adds new, specialized functionality
  public logDatasetCreation(userId: string, datasetName: string): void {
    this.logger.info("DATASET_CREATED", { type: "DATASET_ACTION", userId, datasetName });
  }
}
```
---
 
### 8. MVC (Model-View-Controller) for APIs
**Purpose:** Separates application logic into three components:  
- Model: Data and business logic  
- View: Representation of data (JSON in APIs)  
- Controller: Handles input, orchestrates Model & View  
**Why used:** Fundamental for organizing the backend and ensuring separation of concerns  
**Example usage:**  
- `UserController`, `DatasetController`, `InferenceController`  
 
```plaintext
// src/controllers/DatasetController.ts
export class DatasetController {
  static async createEmptyDataset(req: AuthRequest, res: Response, next: NextFunction): Promise<void> {
    try {
      // 1. CONTROLLER receives HTTP input (req.body, req.user)
      const { name, tags } = req.body;
      const userId = req.user!.userId;
 
      // 2. CONTROLLER interacts with the MODEL (via the Service)
      const dataset = await DatasetService.createEmptyDataset(userId, name, tags);
     
      // 3. CONTROLLER prepares the VIEW (the JSON response)
      res.status(201).json({
        message: "Empty dataset created successfully",
        dataset: dataset.toJSON()
      });
    } catch (error) {
      next(error); // Delegates errors
    }
  }
}
```
---
 
### 9. Middleware
**Purpose:** Chain of reusable functions that handle HTTP requests.  
**Why used:** Decomposes request handling into isolated, reusable steps (authentication, validation, logging, etc.)  
**Example usage:**  
- `auth.middleware.ts`, `validation.middleware.ts`, `dataset.middleware.ts`, `errorHandler.ts`  
 
```plaintext
// src/routes/userRoutes.ts (example)
// To update a user, the request must pass through three middleware functions
// BEFORE reaching the final controller logic.
router.patch(
    '/:userId',
    authenticateToken,  // 1. Is the user logged in?
    authorizeUser,      // 2. Is the user authorized to modify this specific resource?
    validateUserUpdate, // 3. Is the data in the request body valid?
    userController.updateUser // 4. If all checks pass, execute controller logic.
);
```
---
 
 
## Diagram
 
### Actor Diagram
![Actor](public/actor.png)
 
### Use Cases
![Use Case](public/useCase.png)
 
---
## Sequence Diagrams
 
### Login for a user
This diagram illustrate how a user authenticates with email and password.
![Login](public/sdLogin.png)
### Recharge user token by admin
This diagram model a privileged, administrator-only operation, highlighting the authorization checks involved.
![Recharge token](public/sdRechargetokenadmin.png)
### JWT token validation
This diagram details the process of verifying a JSON Web Token (JWT) for a protected API route. It covers the entire authenticateToken middleware chain.
 
![JWT Token validation](public/sdjwttokenvalidation.png)
### Upload data in a dataset
This diagram details the workflow of uploading a video file to a dataset.
![Upload data](public/sdUploaddata.png)
### Inference creation
This diagram illustrate the workflow for the creation of an inference operation.
![Create inference](public/sdCreateinference.png)
 
---
 
## Testing
 
The project includes a comprehensive suite of unit tests written with Jest, focusing on middleware and core business logic. External dependencies (database, libraries) are extensively mocked for fast and reliable tests. The main areas covered are:
 
- **Authentication Middleware**
  - Token presence and format
  - JWT signature and expiration
  - User existence in DB
  - Authorization logic
 
- **User Input Validation Middleware**
  - Required fields
  - Data formatting (email, name)
  - Password strength
  - Data sanitization
  - UUID format
 
- **Inference Request Validation Middleware**
  - Inference creation payload
  - Resource access (ID format)
  - Secure file access (token validation)
 
Run tests with:
- **Unit/Integration Tests**: `npm test`
- **API Testing**: Import Postman collection and run requests
 
---
 
## Linting & Code Quality
 
The project uses **ESLint** to enforce consistent code style and catch common programming errors. Run lint checks with:
 
```bash
npm run lint
```
 
In addition, **SonarQube** is used to detect code smells and maintain high code quality.
 
---
 <|MERGE_RESOLUTION|>--- conflicted
+++ resolved
@@ -310,6 +310,8 @@
     "email": "mariorossi@gmail.com",
     "tokens": 100,
     "role" : "user"
+    "tokens": 100,
+    "role" : "user"
   }
 }
  
@@ -344,11 +346,7 @@
     "name": "Mario",
     "surname": "Rossi",
     "email": "mariorossi@gmail.com",
-<<<<<<< HEAD
 
-=======
- 
->>>>>>> 7272b942
   }
 }
 ```
@@ -393,6 +391,22 @@
             }
         }
     }
+  "message": "Token balance retrieved successfully",
+    "data": {
+        "balance": 100,
+        "recentTransactions": [],
+        "tokenPricing": {
+            "dataset_upload": {
+                "single_image": 0.65,
+                "video_frame": 0.4,
+                "zip_file": 0.7
+            },
+            "inference": {
+                "single_image": 2.75,
+                "video_frame": 1.5
+            }
+        }
+    }
 }
 ```
  
@@ -406,9 +420,11 @@
 // Success
 {
   "success": true,
+  "message": "Empty dataset created successfully",
   "message": "Empty dataset created successfully",
   "data": {
     "id": "uuid",
+    "userId": "uuid",
     "userId": "uuid",
     "name": "Inpainting dataset",
     "tags": ["Inpainting", "Damage", "Mask"],
@@ -431,14 +447,24 @@
             "nameChanged": false,
             "tagsChanged": true
              }}
+  "message": "Dataset updated succesfully",
+  "data": { "userId": "uuid",
+        "itemCount": 0,
+        "type": "empty",
+        "changes": {
+            "nameChanged": false,
+            "tagsChanged": true
+             }}
 }
 ```
  
 #### Delete Dataset (logical)
 `DELETE /api/datasets/:name`
-```json
-{
-  "success": true,
+`DELETE /api/datasets/:name`
+```json
+{
+  "success": true,
+  "message": "Dataset deleted succesfully"
   "message": "Dataset deleted succesfully"
 }
 ```
@@ -475,6 +501,9 @@
         "imageUrl": "http://...image/image1.jpg",
         "maskUrl": "http://...image/mask1.png"
       },
+        "imageUrl": "http://...image/image1.jpg",
+        "maskUrl": "http://...image/mask1.png"
+      },
       // ...
     ]
   }
@@ -482,6 +511,7 @@
 ```
  
 #### Upload Data (image/video/zip)
+`POST /api/datasets/data`
 `POST /api/datasets/data`
 ```json
 // Success
@@ -495,6 +525,15 @@
         "remainingBalance": 99.35,
         "operationType": "dataset_upload"
 }
+  "message": "Data uploaded and processed successfully",
+    "processedItems": 1,
+    "tokenSpent": 0.65,
+    "userTokens": 99.35,
+    "tokenUsage": {
+        "tokensSpent": 0.65,
+        "remainingBalance": 99.35,
+        "operationType": "dataset_upload"
+}
 }
 ```
  
@@ -524,7 +563,12 @@
 {
   "success": true,
   "message": "Job status retrieved successfully",
+  "message": "Job status retrieved successfully",
   "data": {
+    "jobId": "1",
+    "status": "COMPLETED", // or PENDING, FAILED, ABORTED, RUNNING
+    "progress": 100,
+    "result":{/*...*/}
     "jobId": "1",
     "status": "COMPLETED", // or PENDING, FAILED, ABORTED, RUNNING
     "progress": 100,
@@ -548,6 +592,8 @@
           "originalPath": "datasets/uuid/image1.jpg",
           "outputPath": "inferences/uuid/processed_image1.png",
           "downloadUrl": "http://..."
+          "outputPath": "inferences/uuid/processed_image1.png",
+          "downloadUrl": "http://..."
         }
       ],
       "videos": [
@@ -555,6 +601,9 @@
           "originalPath": "datasets/uuid/video.mp4",
           "outputPath": "inferences/uuid/video_1.mp4",
           "downloadUrl": "http://..."
+          "originalPath": "datasets/uuid/video.mp4",
+          "outputPath": "inferences/uuid/video_1.mp4",
+          "downloadUrl": "http://..."
         }
       ]
     }
@@ -571,11 +620,15 @@
 ```json
 {
   "success": true,
+  "message": "Token recharged succesfully",
   "message": "Token recharged succesfully",
   "data": {
     "userEmail": "mariorossi@gmail.com",
     "amountAdded": 200,
     "newBalance": 300
+    "userEmail": "mariorossi@gmail.com",
+    "amountAdded": 200,
+    "newBalance": 300
   }
 }
 ```
@@ -586,6 +639,14 @@
 {
   "success": true,
   "email": "mariorossi@gmail.com",
+  "data": {
+    "id": "uuid",
+    "name": "Mario",
+    "surname": "Rossi",
+    "email" : "mariorossi@fmail.com",
+    "currentBalance" : 300,
+    "role" :"user"
+  }
   "data": {
     "id": "uuid",
     "name": "Mario",
@@ -612,6 +673,13 @@
       "description": "Admin recharge by admin@system.com: +1000 tokens",
       "createdAt": "2025-09-23T09:58:15.751Z",
       "user": {/*....*/}
+      "operationType": "admin_recharge",
+      "operationId": "admin_recharge_850849ab-dfe8-4882-8c18-36df30aac669_1758621495751",
+      "amount": 200,
+      "status": "completed",
+      "description": "Admin recharge by admin@system.com: +1000 tokens",
+      "createdAt": "2025-09-23T09:58:15.751Z",
+      "user": {/*....*/}
     }
     // ...
   ]
@@ -630,6 +698,7 @@
       "tags": ["Inpainting", "Damage", "Mask"],
       "isDeleted": false,
       "createdAt": "2024-01-01T10:00:00Z"
+      /*...*/
       /*...*/
     }
     // ...other datasets
@@ -993,11 +1062,7 @@
 }
 ```
 ---
-<<<<<<< HEAD
 ### 7. Decorator 
-=======
-### 7. Decorator
->>>>>>> 7272b942
 **Purpose:** Dynamically adds functionality to an object without altering its structure.  
 **Why used:** Provides structured, domain-specific logging instead of a generic logger  
 **Example usage:**  
